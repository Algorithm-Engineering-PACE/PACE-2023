--- conflicted
+++ resolved
@@ -2,13 +2,8 @@
 import networkx as nx
 import copy
 import tools
-<<<<<<< HEAD
-
-## sagemath implementation for graph modular decomposition
-=======
+
 from logger import logger
-## sagemath implementation for graph modular decomposition 
->>>>>>> 3b5f2874
 
 class NodeType(Enum):
     """
@@ -606,18 +601,18 @@
         root = create_normal_node(next(graph.__iter__()))
         return root
     ## if g is not connected :
-    ## 1.create parallel node 
-    ## 2.set node's children to be g connected components (rec)  
+    ## 1.create parallel node
+    ## 2.set node's children to be g connected components (rec)
     elif not nx.is_connected(graph):
         root = create_parallel_node()
         root.children = [habib_maurer_algorithm(graph.subgraph(component), g_classes)
                          for component in  nx.components.connected_components(graph)]
         return root
     ## if g is connected and g complement is connected :
-    ## 1.create prime node 
+    ## 1.create prime node
     ## 2.get g modules using gamma_classes (does not contain all edges)
-    ## 3.calc maximal modules of g 
-    ## 4.set node's children to be g.subgraph(maximal module nodes) (rec)  
+    ## 3.calc maximal modules of g
+    ## 4.set node's children to be g.subgraph(maximal module nodes) (rec)
     g_comp = nx.complement(graph)
     if nx.is_connected(g_comp):
         from collections import defaultdict
@@ -649,7 +644,7 @@
 
 
 def get_vertices(component_root):
-    
+
     vertices = []
 
     def recurse_component(node, vertices):
@@ -759,9 +754,9 @@
         res = is_unconnected_prime
     else:
         res = is_connected_prime
-    
+
     return res
-        
+
 
 
 
@@ -776,14 +771,14 @@
     p_set = prime_g(md_tree,g)
     preprocessed_graph = create_graph_from_prime_g(md_tree,g)
 
-   
-    
+
+
 def run_test_on_icosahedral_graph():
     g = nx.generators.icosahedral_graph()
     md_tree = habib_maurer_algorithm(g)
     p_set = prime_g(md_tree,g)
     preprocessed_graph = create_graph_from_prime_g(md_tree,g)
-  
+
 
 def quotient_graph(root,g):
     maximal_modules = {frozenset(get_vertices(child)) for child in root.children}
@@ -792,16 +787,16 @@
         vertices.append(list(module)[0])
     quotient_g = g.subgraph(vertices)
     return quotient_g
-    
-    
-    
+
+
+
 def prime_g_helper(root,graph,prime_g_set):
     if root.node_type == NodeType.NORMAL:
         return
     elif root.node_type == NodeType.SERIES or root.node_type == NodeType.PARALLEL:
          for connected_component in root.children:
             prime_g_helper(connected_component,graph,prime_g_set)
-    
+
     elif root.node_type == NodeType.PRIME:
         prime_g_set.append(quotient_graph(root,graph))
         for maximal_module in root.children:
@@ -810,12 +805,12 @@
                 g_m = graph.subgraph(module_vertices)
                 prime_g_helper(maximal_module,g_m,prime_g_set)
 
-            
+
 def prime_g(root,graph):
     prime_g_set = []
     prime_g_helper(root,graph,prime_g_set)
     return prime_g_set
-            
+
 
 def create_graph_from_prime_g(md_tree,graph):
     prime_g_set = prime_g(md_tree,graph)
@@ -824,13 +819,13 @@
         preprocessed_graph = nx.union(preprocessed_graph,subgraph)
     return preprocessed_graph
 
- # this function is used before calculating tww 
+ # this function is used before calculating tww
 
 
 def create_contraction_tree(node,contraction_tree):
     if node.node_type == NodeType.NORMAL:
         return
-    
+
     for child in node.children:
         create_contraction_tree(child,contraction_tree)
 
@@ -846,20 +841,8 @@
 def preproccess(graph_):
     graph = copy.deepcopy(graph_)
     res = {}
-<<<<<<< HEAD
     res['output_graph'] = graph
-    res['contraction_tree'],res['is_cograph'] = {}, False
-    md_tree = habib_maurer_algorithm(graph)
-    if not is_prime(md_tree,graph):
-        output_graph = create_graph_from_prime_g(md_tree,graph)
-        contraction_tree = {}
-        create_contraction_tree(copy.deepcopy(md_tree),contraction_tree)
-        res['output_graph'] = output_graph
-        res['contraction_tree'] = contraction_tree
-        res['is_cograph'] = 1 if output_graph.number_of_nodes() == 0 else 0
-=======
-    res['output_graph'] = graph 
-    res['contraction_tree'],res['is_cograph'] = None,None
+    res['contraction_tree'], res['is_cograph'] = {}, False
     try:
         md_tree = habib_maurer_algorithm(graph)
         if not is_prime(md_tree,graph):
@@ -868,12 +851,9 @@
             create_contraction_tree(copy.deepcopy(md_tree),contraction_tree)
             res['output_graph'] = output_graph
             res['contraction_tree'] = contraction_tree
-            res['is_cograph'] = 1 if output_graph.number_of_nodes() == 0 else 0 
+            res['is_cograph'] = 1 if output_graph.number_of_nodes() == 0 else 0
     except Exception as ex:
         logger.debug("preproccess exception - handling by returning original graph",exc_info=ex)
         pass
     finally:
-        return res
->>>>>>> 3b5f2874
-
-    return res+        return res